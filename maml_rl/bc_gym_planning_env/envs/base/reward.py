""" Objects & utils resolving whether the agent should get reward, given the state """
from __future__ import absolute_import

import attr
import numpy as np

from bc_gym_planning_env.utilities.path_tools import pose_distances, find_last_reached
from bc_gym_planning_env.utilities.serialize import Serializable
from bc_gym_planning_env.envs.base.reward_provider_examples import RewardProviderStateExamples


@attr.s(cmp=False)
class ContinuousRewardProviderState(Serializable):
    """ State of the continuous reward provider: """
    # How much progress has the agent done towards current goal pose
    min_spat_dist_so_far = attr.ib(type=float)
    # Full static path to follow
    path = attr.ib(type=np.ndarray)
    # idx of current goal pose along the static path
    target_idx = attr.ib(type=int)

    VERSION = 1
    reward_provider_state_type_name = RewardProviderStateExamples.CONTINUOUS_REWARD_STATE

    def __eq__(self, other):
        if not isinstance(other, ContinuousRewardProviderState):
            return False

        if (self.path != other.path).any():
            return False

        if self.min_spat_dist_so_far != other.min_spat_dist_so_far:
            return False

        if self.target_idx != other.target_idx:
            return False

        return True

    def __ne__(self, other):
        return not self.__eq__(other)

    def copy(self):
        """ Get a copy of the reward provider's state
        :return ContinuousRewardProviderState: the copy of ourselves
        """
        return attr.evolve(self, path=np.copy(self.path))

    def current_goal_pose(self):
        """ Get the current goal pose
        :return np.ndarray(3): The current goal pose
        """
        # pylint: disable=unsubscriptable-object
        if self.target_idx < len(self.path):
            return self.path[self.target_idx]
        else:
            raise ValueError("No path left to follow.")

    def current_path(self):
        """ Get the current path
        :return np.ndarray(N, 3): the piece of static path left to follow
        """
        # pylint: disable=invalid-slice-index,unsubscriptable-object
        return self.path[self.target_idx:]

    def done(self):
        """ Are we done?
        :return bool: True if we are done with this environment. """
        return self.target_idx > len(self.path) - 1

    def get_reward_provider_state_type_name(self):
        """ Get the type (string describing the type) of reward provider state type.
        :return RewardProviderStateExamples: enum member defining type of reward provider state type
        """
        return self.reward_provider_state_type_name


@attr.s(cmp=False)
class ContinuousRewardPurePursuitProviderState(Serializable):
    """ State of the continuous reward provider: """
    # How much progress has the agent done towards current goal pose
    min_spat_dist_so_far = attr.ib(type=float)
    # Full static path to follow
    path = attr.ib(type=np.ndarray)
    # idx of current goal pose along the static path
    target_idx = attr.ib(type=int, default=0)

    VERSION = 1
    reward_provider_state_type_name = RewardProviderStateExamples.CONTINUOUS_REWARD_PURE_PURSUIT_STATE

    def __eq__(self, other):
        if not isinstance(other, ContinuousRewardProviderState):
            return False

        if (self.path != other.path).any():
            return False

        if self.min_spat_dist_so_far != other.min_spat_dist_so_far:
            return False

        if self.target_idx != other.target_idx:
            return False

        return True

    def __ne__(self, other):
        return not self.__eq__(other)

    def copy(self):
        """ Get a copy of the reward provider's state
        :return ContinuousRewardProviderState: the copy of ourselves
        """
        return attr.evolve(self, path=np.copy(self.path))

    def current_goal_pose(self):
        """ Get the current goal pose
        :return np.ndarray(3): The current goal pose
        """
        # pylint: disable=unsubscriptable-object
        return self.path[-1]

    def current_path(self):
        """ Get the current path
        :return np.ndarray(N, 3): the piece of static path left to follow
        """
        # pylint: disable=unsubscriptable-object
        return self.path[:self.target_idx + 1]

    def update_goal(self, pose, radius=2.):
        """
        search and update the front targeting point which is the first waypoint that is more than radius away
        :param pose: current pose of the robot
        :param radius: the distance between the robot and the target waypoint
        :return: the updated target waypoint's index on the path
        """
        # pylint: disable=unsubscriptable-object
        for i in range(self.target_idx, len(self.path)):
            if np.linalg.norm(self.path[i, :2] - pose[:2]) > radius:
                self.target_idx = i
                return self.target_idx
        self.target_idx = len(self.path) - 1
        return self.target_idx  # if no valid point, return last point

    def done(self, state, spatial_precision, angular_precision):
        """ Are we done?
        :param state: current state of the environment
        :return bool: True if we are done with this environment. """
        robot_pose = state.pose
        spat_dist, angular_dist = pose_distances(self.current_goal_pose(), robot_pose)
        spat_near = spat_dist < spatial_precision
        angular_near = angular_dist < angular_precision
        goal_reached = spat_near and angular_near

        return goal_reached

    def get_reward_provider_state_type_name(self):
        """ Get the type (string describing the type) of reward provider state type.
        :return RewardProviderStateExamples: enum member defining type of reward provider state type
        """
        return self.reward_provider_state_type_name


@attr.s
class RewardParams(Serializable):
    """ Parametrization of the continuous reward provider"""
    VERSION = 1
    # How close spatially do you have to be to count the goal as reached
    spatial_precision = attr.ib(type=float)
    # How close angularly do you have to be to count the goal as reached
    angular_precision = attr.ib(type=float)
    # How much reward to assign when you are progressing toward the current goal
    spatial_progress_multiplier = attr.ib(type=float, default=0.0)


@attr.s
class ContinuousRewardProvider(object):
    """ An object resolving whether the agent should get reward.
    Gives reward of 1.0 when we reach any waypoint.
    If we reach any waypoint, our goal is the next waypoint.
     """
    _params = attr.ib(type=RewardParams)
    _state = attr.ib(type=ContinuousRewardProviderState, default=None)
    _initial_state = attr.ib(type=ContinuousRewardProviderState, default=None)

    def set_state(self, state):
        """ Set the state of the environment
        :param state ContinuousRewardProviderState: the state of the reward provider
        """
        if self._initial_state is None:
            self._initial_state = state.copy()
        self._state = state.copy()

    def get_state(self):
        """ Get the state of the reward provider
        :return ContinuousRewardProviderState: the state of the reward provider
        """
        return self._state.copy()

    def get_current_path(self):
        """ Get the current piece of the static path
        :return np.ndarray: The piece of the static path left to follow
        """
        return self._state.current_path()

    def done(self, state):  # pylint: disable=unused-argument
        """
        Are there any more goals to accomplish?
        Enviornment can have more criteria for finishing the episode,
        e.g. getting out of bounds etc.
        :param state State: not used in this version of the reward system, but put here for consistent API interface
        :return float: whether this episode is finished or not
        """
        return self._state.done()

    def reward(self, state):
        """
        If you have reached any point, then 1.
        Otherwise if you are closer to the next waypoint then you used to be,
        get some small reward.

        :param state State: full state of the environment
        :return float: the reward
        """
        if self._state.done():
            return 0.0

        # See if you have reached any new point
        last_reached_idx = find_last_reached(state.pose, self._state.path,
                                             self._params.spatial_precision,
                                             self._params.angular_precision)

        if last_reached_idx is not None and last_reached_idx >= self._state.target_idx:
            # assign the reward for reaching a waypoint
            next_idx = last_reached_idx + 1

            self._state.target_idx = next_idx

            # set up the new waypoint
            if not self._state.done():
                dist_to_goal, _ = pose_distances(
                    self._state.current_goal_pose(), state.pose)
                self._state.min_spat_dist_so_far = dist_to_goal
            else:
                self._state.min_spat_dist_so_far = 0.0

            return 1.0
        else:
            # maybe we get some progress towards current waypoint
            dist_to_goal, _ = pose_distances(self._state.current_goal_pose(),
                                             state.pose)

            if dist_to_goal < self._state.min_spat_dist_so_far:
                # We progressed toward the current waypoint
                reward = self._state.min_spat_dist_so_far - dist_to_goal
                self._state.min_spat_dist_so_far = dist_to_goal
                return reward * self._params.spatial_progress_multiplier
            else:
                # We didn't do any progress
                return 0.0

    @staticmethod
    def generate_initial_state(path, params):
        """ Generate the initial state of the reward provider.
        :param path np.ndarray(N, 3): the static path
        :param params RewardParams: parametrization of the reward provider
        :return ContinuousRewardProviderState: the initial state of the reward provider
        """
        initial_pose = path[0]
        last_reached_idx = find_last_reached(initial_pose, path,
                                             params.spatial_precision,
                                             params.angular_precision)

        if last_reached_idx == len(path) - 1:
            # We are out of path to follow at the beginning!
            raise ValueError("Goal pose too close to initial pose")
        else:
            target_idx = last_reached_idx + 1

        goal_pose = path[target_idx]
        dist_to_goal, _ = pose_distances(goal_pose, initial_pose)

        return ContinuousRewardProviderState(min_spat_dist_so_far=dist_to_goal,
                                             path=path,
                                             target_idx=target_idx)


@attr.s
class ContinuousRewardPurePursuitProvider(object):
    """ An object resolving whether the agent should get reward.
    Gives reward of 1.0 when we reach any waypoint.
    If we reach any waypoint, our goal is the next waypoint.
     """
    _params = attr.ib(type=RewardParams)
    _state = attr.ib(type=ContinuousRewardPurePursuitProviderState,
                     default=None)
    _initial_state = attr.ib(type=ContinuousRewardPurePursuitProviderState,
                             default=None)

    def set_state(self, state):
        """ Set the state of the environment
        :param state ContinuousRewardPurePursuitProviderState: the state of the reward provider
        """
        if self._initial_state is None:
            self._initial_state = state.copy()
        self._state = state.copy()

    def get_state(self):
        """ Get the state of the reward provider
        :return ContinuousRewardPurePursuitProviderState: the state of the reward provider
        """
        return self._state.copy()

    def get_current_path(self):
        """ Get the current piece of the static path
        :return np.ndarray: The piece of the static path left to follow
        """
        return self._state.current_path()

    def done(self, state):
        """
        Are there any more goals to accomplish?
        Enviornment can have more criteria for finishing the episode,
        e.g. getting out of bounds etc.
        :param state: current state of the environment
        :return float: whether this episode is finished or not
        """
        return self._state.done(state, self._params.spatial_precision,self._params.angular_precision)

    def reward(self, state):
        # import pdb; pdb.set_trace()
        """
        If you have reached any point, then 1.
        Otherwise if you are closer to the next waypoint then you used to be,
        get some small reward.

        :param state State: full state of the environment
        :return float: the reward
        """

        self._state.update_goal(state.pose)
        robot_pose = state.pose
        spat_dist, ang_dist = pose_distances(self._state.current_goal_pose(),
                                      robot_pose)

        spat_near = spat_dist < self._params.spatial_precision
        ang_near = ang_dist < self._params.angular_precision

<<<<<<< HEAD
#         if spat_near:
#             reward = 200.0
#         else:
#             reward = -float(not (spat_near and ang_near))

#         if state.robot_collided:
#             reward -= 100
            
        return -spat_dist

#         return reward
=======
        reward = -spat_dist*5

        # if spat_near:
        #     reward += 200.0
        # # else:
        # #     reward = -float(not (spat_near and ang_near))

        # if state.robot_collided:
        #     reward -= 100

        # return reward
>>>>>>> 374c2733

    @staticmethod
    def generate_initial_state(path, params):  # pylint: disable=unused-argument
        """ Generate the initial state of the reward provider.
        :param path np.ndarray(N, 3): the static path
        :param params RewardParams: parametrization of the reward provider, not used here but kept it for consistent API call
        :return ContinuousRewardProviderState: the initial state of the reward provider
        """
        initial_pose = path[0]

        target_idx = 1
        goal_pose = path[-1]
        dist_to_goal, _ = pose_distances(goal_pose, initial_pose)

        return ContinuousRewardPurePursuitProviderState(
            min_spat_dist_so_far=dist_to_goal,
            path=path,
            target_idx=target_idx)<|MERGE_RESOLUTION|>--- conflicted
+++ resolved
@@ -345,7 +345,6 @@
         spat_near = spat_dist < self._params.spatial_precision
         ang_near = ang_dist < self._params.angular_precision
 
-<<<<<<< HEAD
 #         if spat_near:
 #             reward = 200.0
 #         else:
@@ -357,19 +356,6 @@
         return -spat_dist
 
 #         return reward
-=======
-        reward = -spat_dist*5
-
-        # if spat_near:
-        #     reward += 200.0
-        # # else:
-        # #     reward = -float(not (spat_near and ang_near))
-
-        # if state.robot_collided:
-        #     reward -= 100
-
-        # return reward
->>>>>>> 374c2733
 
     @staticmethod
     def generate_initial_state(path, params):  # pylint: disable=unused-argument
